# HodlHut 🏡

**Sovereign Multichain DeFi Router on the Internet Computer (ICP)**

HodlHut is a BTCFi platform that uses a **Multi‑agent intelligence layer** on ICP to optimize fees and route liquidity across ICP, Bitcoin, and Ethereum — anchored by **dynamic routing**. The HodlHut interface abstracts complexity for multi-hopping trades while transparently advising the user exactly what is happening behind the scenes with simple language and charts. 

My Hut canister performs Agent assisted comprehensive swaps involving both ICP DEXs and Chain Fusion. While complexity is abstracted as much as possible for the user, transparency is not. Users are given swap options if DEXs are involved [ckBTC ->ckUSDC-> USDC (ETH)] advising them of slippage, liquidity risk, and DEX fees prior to choosing which ICP DEX to perform the swap. (Custom Agents check ICP as the liquidity bridge for any ckX ↔ ckY swap when the direct pool is thin.) Chain Fusion gas fees are always real-time and visible. HoldHut Smart Solutions advise the user of any gas necessary for crosschain resolutions on Bitcoin and Ethereum, and offers solutions for the easiest way to obtain the appropriate gas if they don't hold ckBTC or ckETH.

My Garden is a user's private yield farm where multipliers reward users based on staking diversity. Reef Raffle and Tsunami Sweep are DAO controlled daily lotteries, and monthly lotteries. (The ReefRaffleAgent and MyGarden Agent have not been prototyped yet.) DAO and tokenomics designs are on the RoadMap. HodlHut's future build plans to incorporate Bitcoin metaprotocols via Runes Exchange Environment. HodlHut's DAO will launch on RichSwap. Hodlhut was created to highlight ICP Dapps' USPS and bridge the BTCFi and ICP community. 

> **Note:** Solana integration was removed until further notice and more support for ckSOL on DFINITY's roadmap.
> 
> **Hackathon TL;DR**
>
<<<<<<< HEAD
> * **🚀 LIVE DEMO:** HodlHut deployed and running on IC mainnet with Smart Solutions
> * **What's novel:** ICP as a fast L2 coordination layer for BTC/ETH via agents + canisters
=======
> * **Demo:** DEX DATA AS OF September 21, 2025. Live data e.g. liquidity & slippage may vary over time. 
> * **What's novel:** ICP as a fast compute layer for multichain growth via agents + canisters
>>>>>>> 7f21624f
> * **Tests:** 36 unit + 6 integration scenarios (see *Testing (Canonical)*)

---

## 🚀 Live Mainnet Demo

**HodlHut is LIVE on Internet Computer mainnet:**

🌐 **Dapp URL:** `https://vf7wt-caaaa-aaaad-ab6da-cai.icp0.io/` (or `dapp.hodlhut.app` when DNS propagates)

**Deployed Canisters:**
- **Frontend:** `vf7wt-caaaa-aaaad-ab6da-cai`
- **Backend:** `vm45p-uiaaa-aaaad-ab6cq-cai`
- **Candid Interface:** https://a4gq6-oaaaa-aaaab-qaa4q-cai.raw.icp0.io/?id=vm45p-uiaaa-aaaad-ab6cq-cai

**✅ Working Features:**
- Smart Solutions system with in-modal wallet selection
- CompactDEX integration with live quotes across ICPSwap, KongSwap, ICDEX
- Transaction Preview with "What's Happening" breakdowns
- Mobile-first Tailwind v4 design
- Complete mock data demonstrating sophisticated DeFi routing

## Local Development

### Setup (for developers)

```bash
# prerequisites
# - Node.js 22 LTS (Node 18+ works), npm 10+, DFX ≥ 0.24.x

git clone https://github.com/crypdrag/HodlHut.git
cd HodlHut
npm install

# run local development server
npm start
# UI: http://localhost:8082
```

### Agent Testing

```bash
# run agent test aggregator
node src/agents/test_all_agents.js
```

> See **/docs/hodlhut-developer-notes.md** for full *Testing (Canonical)* with commands and assertions.

---

## How It Works (at a glance)

```
User → Frontend (React) → MasterAgent
                     ├─ BitcoinRPCAgent  ─▶ Bitcoin Canister (read) ─▶ ckBTC Minter/Ledger (read)
                     ├─ EVMRPCAgent      ─▶ EVM RPC canister/providers (quorum)
                     ├─ DEXRoutingAgent  ─▶ ICPSwap/KongSwap (direct vs ICP liquidity bridge; optional extra hubs)
                     ├─ HutFactoryAgent  ─▶ Governance + MyHut canister lifecycle
                     └─ TransactionMonitorAgent ─▶ Correlates deposit→mint→swap→settle
```

* **Agents (Node/TS):** fetch network state, build quotes, orchestrate flows.
* **Canisters (Rust/Motoko):** (planned/partial) custody/DEX adapters/governance.
* **ICP Role:** low‑latency coordination + ckBTC/ckUSDC ledger reads; sovereign user canisters (MyHut) for guarded ops.

---

## Key Features (current implementation)

* **Smart Solutions System:** Automated gas fee resolution with in-modal wallet selection (Plug, MetaMask).
* **Dynamic Fee Intelligence:** BTC/EVM fee and health snapshots.
* **CompactDEX Integration:** Quote comparison across ICPSwap, KongSwap, and ICDEX with scoring.
* **Dynamic Routing with ICP Liquidity Bridge:** cross‑DEX route selection, choosing between **direct** and **ICP liquidity bridge** paths.
* **Sovereign Accounts (design):** per‑user **MyHut** canister + **HutFactory** governance window (30‑min gate).
* **Observability:** JSONL operation logs, phase transitions, reorg handling.

> Status: **🚀 LIVE ON MAINNET**. Frontend and backend canisters successfully deployed to Internet Computer with full Smart Solutions functionality.

---

## Quick Start for Judges

* **🌐 Try it live:** `https://vf7wt-caaaa-aaaad-ab6da-cai.icp0.io/` (full Smart Solutions + CompactDEX on IC mainnet)
* **🔍 Backend API:** `https://a4gq6-oaaaa-aaaad-ab6cq-cai.raw.icp0.io/?id=vm45p-uiaaa-aaaad-ab6cq-cai` (Candid interface)
* **💻 Local demo:** `npm start` → `http://localhost:8082` (development environment)
* **🤖 Agent tests:** `node src/agents/test_all_agents.js` (fee/quote/quorum decisions)
* **📚 Deep dive:** **/docs/hodlhut-developer-notes.md** → *Testing (Canonical)* (F.1–F.6 scenarios)

---

## Testing (Canonical) — highlights

* **F.1 Deposit→Mint→Swap→Settle:** multi‑canister & DEX flow (**route selection: direct vs ICP liquidity bridge**)
* **F.2 Agent Coordination:** MasterAgent orchestrates multi‑agent fan‑out/fan‑in + health gates
* **F.3 Chain‑Key Readiness:** threshold signer checks (ECDSA/Ed25519), quorum under load
* **F.4 Route Optimization:** **direct vs ICP liquidity bridge** (slippage guards; optional extra hubs)
* **F.5 Failure Injection:** provider 429/5xx, BTC reorg (depth 1–2), stale quotes, closed governance window
* **F.6 Governance Window:** 30‑minute activation gate for sensitive ops

> Full details (playbooks, assertions, artifacts) live in **/docs/hodlhut-developer-notes.md**.

---

## Tech Stack

* **Frontend:** React + TypeScript, Webpack dev server, Tailwind v4 mobile-first design
* **Agents:** Node.js (TypeScript/JavaScript)
* **Backend:** Motoko canisters with .did interfaces for Smart Solutions and DEX routing
* **ICP:** ckBTC/ckUSDC ledgers (read), DEX adapters (mock implementation)
* **Styling:** Tailwind‑style utility approach (CSS modules in repo), Lucide icons
* **Auth (planned):** Internet Identity (II)

> See **/docs/tech-stack.md** and **/docs/infra-tech-stack.md** for deeper details and CI/CD.

---

## Repository Structure

```text
HodlHut/
├─ src/
│  ├─ agents/                      # Node/TS agents (Master, BTC/EVM RPC, DEX, HutFactory, TxMonitor)
│  │  └─ test_all_agents.js        # prototype aggregator
│  └─ scripts/
│     └─ integration/              # F.* runners (skeletons)
│        ├─ deposit-mint-swap.ts   # F.1
│        └─ chainkey-readiness.ts  # F.3
├─ docs/
│  ├─ hodlhut-developer-notes.md   # **canonical** deep documentation (Testing, env, etc.)
│  ├─ tech-stack.md                # product tech stack
│  ├─ infra-tech-stack.md          # infra-only stack (ops)
│  ├─ specifications.md            # FR/NFR/SLOs + invariants
│  └─ specs/
│     ├─ hutfactory.md, myhut.md, dex-routing.md
│     ├─ rpc-agents.md, tx-monitor.md
│     └─ api-stubs/*.did          # Candid stubs (optional; generate later)
├─ dfx.json                         # IC project config (if/when canisters are added)
├─ package.json / webpack.config.js # prototype build
└─ README.md                        # this file
```

---

## CI/CD (prototype)

* **GitHub Actions** stubs ready: lint/test, build artifacts, staging (dry‑run).
* Boundary‑NET read‑only agent tests can run nightly for trend lines.
* Mainnet deploy stays **gated** until governance/keys are configured.

See **/docs/infra-tech-stack.md** for workflow names and secrets.

---

## Roadmap (abridged)

* **Phase 1 — Intelligence (done):** 6 agents, fee/quote logic, tests
* **Phase 2 — Implementation (current):** Smart Solutions system, backend .did interfaces, CompactDEX integration, mainnet canister deployment
* **Phase 3 — Productize:** Real DEX integration, II auth, metrics canister, CI promotions

---

## Developer Deep‑Dive (appendix)

### 6‑Agent System

| Agent                       | Purpose                                             | Selected Assertions                                       |
| --------------------------- | --------------------------------------------------- | --------------------------------------------------------- |
| **MasterAgent**             | Orchestration & health                              | Fan‑out/fan‑in across ≥3 agents; rollback on stale quotes |
| **BitcoinRPCAgent**         | Fee/mempool/headers                                 | POW & height continuity; reorg tolerance                  |
| **EVMRPCAgent**             | Quorum reads                                        | n‑of‑m agreement; reject divergent payloads               |
| **DEXRoutingAgent**         | Route optimization (direct vs ICP liquidity bridge) | chosen path = lowest expected cost; slippage guard        |
| **HutFactoryAgent**         | MyHut lifecycle & roles                             | Activation Window required for role changes               |
| **TransactionMonitorAgent** | Correlate flows                                     | Pending→Confirmed→Completed; rollback on reorg            |

### Invariants & Guards (samples)

* **INV‑001:** Sum(ckBTC minted via app paths) == Sum(BTC deposits observed) ± fees.
* **INV‑002:** Activation Window must be **Open** for privileged mutations.
* **INV‑003:** Orchestration is idempotent; retries don't duplicate effects.

### Example Calls

```bash
# DEX routing via MyHut (quote)
dfx canister call my_hut get_kongswap_quote '(record {from_token="ICP"; to_token="ckBTC"; amount=1000000})'

# Bitcoin fee estimation
dfx canister call btc_rpc get_current_fee_percentiles '(variant{Mainnet}, null)'
```

> Many more examples in *Testing (Canonical)* and component specs under `/docs/specs/`.

---

## Contributing

PRs welcome! See issues or propose an agent/canister you'd like to extend. Please skim **/docs/hodlhut-developer-notes.md** before large changes.

## License

MIT — see `LICENSE`.

<|MERGE_RESOLUTION|>--- conflicted
+++ resolved
@@ -1,223 +1,219 @@
-# HodlHut 🏡
-
-**Sovereign Multichain DeFi Router on the Internet Computer (ICP)**
-
-HodlHut is a BTCFi platform that uses a **Multi‑agent intelligence layer** on ICP to optimize fees and route liquidity across ICP, Bitcoin, and Ethereum — anchored by **dynamic routing**. The HodlHut interface abstracts complexity for multi-hopping trades while transparently advising the user exactly what is happening behind the scenes with simple language and charts. 
-
-My Hut canister performs Agent assisted comprehensive swaps involving both ICP DEXs and Chain Fusion. While complexity is abstracted as much as possible for the user, transparency is not. Users are given swap options if DEXs are involved [ckBTC ->ckUSDC-> USDC (ETH)] advising them of slippage, liquidity risk, and DEX fees prior to choosing which ICP DEX to perform the swap. (Custom Agents check ICP as the liquidity bridge for any ckX ↔ ckY swap when the direct pool is thin.) Chain Fusion gas fees are always real-time and visible. HoldHut Smart Solutions advise the user of any gas necessary for crosschain resolutions on Bitcoin and Ethereum, and offers solutions for the easiest way to obtain the appropriate gas if they don't hold ckBTC or ckETH.
-
-My Garden is a user's private yield farm where multipliers reward users based on staking diversity. Reef Raffle and Tsunami Sweep are DAO controlled daily lotteries, and monthly lotteries. (The ReefRaffleAgent and MyGarden Agent have not been prototyped yet.) DAO and tokenomics designs are on the RoadMap. HodlHut's future build plans to incorporate Bitcoin metaprotocols via Runes Exchange Environment. HodlHut's DAO will launch on RichSwap. Hodlhut was created to highlight ICP Dapps' USPS and bridge the BTCFi and ICP community. 
-
-> **Note:** Solana integration was removed until further notice and more support for ckSOL on DFINITY's roadmap.
-> 
-> **Hackathon TL;DR**
->
-<<<<<<< HEAD
-> * **🚀 LIVE DEMO:** HodlHut deployed and running on IC mainnet with Smart Solutions
-> * **What's novel:** ICP as a fast L2 coordination layer for BTC/ETH via agents + canisters
-=======
-> * **Demo:** DEX DATA AS OF September 21, 2025. Live data e.g. liquidity & slippage may vary over time. 
-> * **What's novel:** ICP as a fast compute layer for multichain growth via agents + canisters
->>>>>>> 7f21624f
-> * **Tests:** 36 unit + 6 integration scenarios (see *Testing (Canonical)*)
-
----
-
-## 🚀 Live Mainnet Demo
-
-**HodlHut is LIVE on Internet Computer mainnet:**
-
-🌐 **Dapp URL:** `https://vf7wt-caaaa-aaaad-ab6da-cai.icp0.io/` (or `dapp.hodlhut.app` when DNS propagates)
-
-**Deployed Canisters:**
-- **Frontend:** `vf7wt-caaaa-aaaad-ab6da-cai`
-- **Backend:** `vm45p-uiaaa-aaaad-ab6cq-cai`
-- **Candid Interface:** https://a4gq6-oaaaa-aaaab-qaa4q-cai.raw.icp0.io/?id=vm45p-uiaaa-aaaad-ab6cq-cai
-
-**✅ Working Features:**
-- Smart Solutions system with in-modal wallet selection
-- CompactDEX integration with live quotes across ICPSwap, KongSwap, ICDEX
-- Transaction Preview with "What's Happening" breakdowns
-- Mobile-first Tailwind v4 design
-- Complete mock data demonstrating sophisticated DeFi routing
-
-## Local Development
-
-### Setup (for developers)
-
-```bash
-# prerequisites
-# - Node.js 22 LTS (Node 18+ works), npm 10+, DFX ≥ 0.24.x
-
-git clone https://github.com/crypdrag/HodlHut.git
-cd HodlHut
-npm install
-
-# run local development server
-npm start
-# UI: http://localhost:8082
-```
-
-### Agent Testing
-
-```bash
-# run agent test aggregator
-node src/agents/test_all_agents.js
-```
-
-> See **/docs/hodlhut-developer-notes.md** for full *Testing (Canonical)* with commands and assertions.
-
----
-
-## How It Works (at a glance)
-
-```
-User → Frontend (React) → MasterAgent
-                     ├─ BitcoinRPCAgent  ─▶ Bitcoin Canister (read) ─▶ ckBTC Minter/Ledger (read)
-                     ├─ EVMRPCAgent      ─▶ EVM RPC canister/providers (quorum)
-                     ├─ DEXRoutingAgent  ─▶ ICPSwap/KongSwap (direct vs ICP liquidity bridge; optional extra hubs)
-                     ├─ HutFactoryAgent  ─▶ Governance + MyHut canister lifecycle
-                     └─ TransactionMonitorAgent ─▶ Correlates deposit→mint→swap→settle
-```
-
-* **Agents (Node/TS):** fetch network state, build quotes, orchestrate flows.
-* **Canisters (Rust/Motoko):** (planned/partial) custody/DEX adapters/governance.
-* **ICP Role:** low‑latency coordination + ckBTC/ckUSDC ledger reads; sovereign user canisters (MyHut) for guarded ops.
-
----
-
-## Key Features (current implementation)
-
-* **Smart Solutions System:** Automated gas fee resolution with in-modal wallet selection (Plug, MetaMask).
-* **Dynamic Fee Intelligence:** BTC/EVM fee and health snapshots.
-* **CompactDEX Integration:** Quote comparison across ICPSwap, KongSwap, and ICDEX with scoring.
-* **Dynamic Routing with ICP Liquidity Bridge:** cross‑DEX route selection, choosing between **direct** and **ICP liquidity bridge** paths.
-* **Sovereign Accounts (design):** per‑user **MyHut** canister + **HutFactory** governance window (30‑min gate).
-* **Observability:** JSONL operation logs, phase transitions, reorg handling.
-
-> Status: **🚀 LIVE ON MAINNET**. Frontend and backend canisters successfully deployed to Internet Computer with full Smart Solutions functionality.
-
----
-
-## Quick Start for Judges
-
-* **🌐 Try it live:** `https://vf7wt-caaaa-aaaad-ab6da-cai.icp0.io/` (full Smart Solutions + CompactDEX on IC mainnet)
-* **🔍 Backend API:** `https://a4gq6-oaaaa-aaaad-ab6cq-cai.raw.icp0.io/?id=vm45p-uiaaa-aaaad-ab6cq-cai` (Candid interface)
-* **💻 Local demo:** `npm start` → `http://localhost:8082` (development environment)
-* **🤖 Agent tests:** `node src/agents/test_all_agents.js` (fee/quote/quorum decisions)
-* **📚 Deep dive:** **/docs/hodlhut-developer-notes.md** → *Testing (Canonical)* (F.1–F.6 scenarios)
-
----
-
-## Testing (Canonical) — highlights
-
-* **F.1 Deposit→Mint→Swap→Settle:** multi‑canister & DEX flow (**route selection: direct vs ICP liquidity bridge**)
-* **F.2 Agent Coordination:** MasterAgent orchestrates multi‑agent fan‑out/fan‑in + health gates
-* **F.3 Chain‑Key Readiness:** threshold signer checks (ECDSA/Ed25519), quorum under load
-* **F.4 Route Optimization:** **direct vs ICP liquidity bridge** (slippage guards; optional extra hubs)
-* **F.5 Failure Injection:** provider 429/5xx, BTC reorg (depth 1–2), stale quotes, closed governance window
-* **F.6 Governance Window:** 30‑minute activation gate for sensitive ops
-
-> Full details (playbooks, assertions, artifacts) live in **/docs/hodlhut-developer-notes.md**.
-
----
-
-## Tech Stack
-
-* **Frontend:** React + TypeScript, Webpack dev server, Tailwind v4 mobile-first design
-* **Agents:** Node.js (TypeScript/JavaScript)
-* **Backend:** Motoko canisters with .did interfaces for Smart Solutions and DEX routing
-* **ICP:** ckBTC/ckUSDC ledgers (read), DEX adapters (mock implementation)
-* **Styling:** Tailwind‑style utility approach (CSS modules in repo), Lucide icons
-* **Auth (planned):** Internet Identity (II)
-
-> See **/docs/tech-stack.md** and **/docs/infra-tech-stack.md** for deeper details and CI/CD.
-
----
-
-## Repository Structure
-
-```text
-HodlHut/
-├─ src/
-│  ├─ agents/                      # Node/TS agents (Master, BTC/EVM RPC, DEX, HutFactory, TxMonitor)
-│  │  └─ test_all_agents.js        # prototype aggregator
-│  └─ scripts/
-│     └─ integration/              # F.* runners (skeletons)
-│        ├─ deposit-mint-swap.ts   # F.1
-│        └─ chainkey-readiness.ts  # F.3
-├─ docs/
-│  ├─ hodlhut-developer-notes.md   # **canonical** deep documentation (Testing, env, etc.)
-│  ├─ tech-stack.md                # product tech stack
-│  ├─ infra-tech-stack.md          # infra-only stack (ops)
-│  ├─ specifications.md            # FR/NFR/SLOs + invariants
-│  └─ specs/
-│     ├─ hutfactory.md, myhut.md, dex-routing.md
-│     ├─ rpc-agents.md, tx-monitor.md
-│     └─ api-stubs/*.did          # Candid stubs (optional; generate later)
-├─ dfx.json                         # IC project config (if/when canisters are added)
-├─ package.json / webpack.config.js # prototype build
-└─ README.md                        # this file
-```
-
----
-
-## CI/CD (prototype)
-
-* **GitHub Actions** stubs ready: lint/test, build artifacts, staging (dry‑run).
-* Boundary‑NET read‑only agent tests can run nightly for trend lines.
-* Mainnet deploy stays **gated** until governance/keys are configured.
-
-See **/docs/infra-tech-stack.md** for workflow names and secrets.
-
----
-
-## Roadmap (abridged)
-
-* **Phase 1 — Intelligence (done):** 6 agents, fee/quote logic, tests
-* **Phase 2 — Implementation (current):** Smart Solutions system, backend .did interfaces, CompactDEX integration, mainnet canister deployment
-* **Phase 3 — Productize:** Real DEX integration, II auth, metrics canister, CI promotions
-
----
-
-## Developer Deep‑Dive (appendix)
-
-### 6‑Agent System
-
-| Agent                       | Purpose                                             | Selected Assertions                                       |
-| --------------------------- | --------------------------------------------------- | --------------------------------------------------------- |
-| **MasterAgent**             | Orchestration & health                              | Fan‑out/fan‑in across ≥3 agents; rollback on stale quotes |
-| **BitcoinRPCAgent**         | Fee/mempool/headers                                 | POW & height continuity; reorg tolerance                  |
-| **EVMRPCAgent**             | Quorum reads                                        | n‑of‑m agreement; reject divergent payloads               |
-| **DEXRoutingAgent**         | Route optimization (direct vs ICP liquidity bridge) | chosen path = lowest expected cost; slippage guard        |
-| **HutFactoryAgent**         | MyHut lifecycle & roles                             | Activation Window required for role changes               |
-| **TransactionMonitorAgent** | Correlate flows                                     | Pending→Confirmed→Completed; rollback on reorg            |
-
-### Invariants & Guards (samples)
-
-* **INV‑001:** Sum(ckBTC minted via app paths) == Sum(BTC deposits observed) ± fees.
-* **INV‑002:** Activation Window must be **Open** for privileged mutations.
-* **INV‑003:** Orchestration is idempotent; retries don't duplicate effects.
-
-### Example Calls
-
-```bash
-# DEX routing via MyHut (quote)
-dfx canister call my_hut get_kongswap_quote '(record {from_token="ICP"; to_token="ckBTC"; amount=1000000})'
-
-# Bitcoin fee estimation
-dfx canister call btc_rpc get_current_fee_percentiles '(variant{Mainnet}, null)'
-```
-
-> Many more examples in *Testing (Canonical)* and component specs under `/docs/specs/`.
-
----
-
-## Contributing
-
-PRs welcome! See issues or propose an agent/canister you'd like to extend. Please skim **/docs/hodlhut-developer-notes.md** before large changes.
-
-## License
-
-MIT — see `LICENSE`.
-
+# HodlHut 🏡
+
+**Sovereign Multichain DeFi Router on the Internet Computer (ICP)**
+
+HodlHut is a BTCFi platform that uses a **Multi‑agent intelligence layer** on ICP to optimize fees and route liquidity across ICP, Bitcoin, and Ethereum — anchored by **dynamic routing**. The HodlHut interface abstracts complexity for multi-hopping trades while transparently advising the user exactly what is happening behind the scenes with simple language and charts. 
+
+My Hut canister performs Agent assisted comprehensive swaps involving both ICP DEXs and Chain Fusion. While complexity is abstracted as much as possible for the user, transparency is not. Users are given swap options if DEXs are involved [ckBTC ->ckUSDC-> USDC (ETH)] advising them of slippage, liquidity risk, and DEX fees prior to choosing which ICP DEX to perform the swap. (Custom Agents check ICP as the liquidity bridge for any ckX ↔ ckY swap when the direct pool is thin.) Chain Fusion gas fees are always real-time and visible. HoldHut Smart Solutions advise the user of any gas necessary for crosschain resolutions on Bitcoin and Ethereum, and offers solutions for the easiest way to obtain the appropriate gas if they don't hold ckBTC or ckETH.
+
+My Garden is a user's private yield farm where multipliers reward users based on staking diversity. Reef Raffle and Tsunami Sweep are DAO controlled daily lotteries, and monthly lotteries. (The ReefRaffleAgent and MyGarden Agent have not been prototyped yet.) DAO and tokenomics designs are on the RoadMap. HodlHut's future build plans to incorporate Bitcoin metaprotocols via Runes Exchange Environment. HodlHut's DAO will launch on RichSwap. Hodlhut was created to highlight ICP Dapps' USPS and bridge the BTCFi and ICP community. 
+
+> **Note:** Solana integration was removed until further notice and more support for ckSOL on DFINITY's roadmap.
+> 
+> **Hackathon TL;DR**
+>
+> * **🚀 LIVE DEMO:** HodlHut deployed and running on IC mainnet with Smart Solutions
+> * **What's novel:** ICP as a fast compute layer for multichain growth via agents + canisters
+> * **Demo:** DEX DATA AS OF September 21, 2025. Live data e.g. liquidity & slippage may vary over time.
+> * **Tests:** 36 unit + 6 integration scenarios (see *Testing (Canonical)*)
+
+---
+
+## 🚀 Live Mainnet Demo
+
+**HodlHut is LIVE on Internet Computer mainnet:**
+
+🌐 **Dapp URL:** `https://vf7wt-caaaa-aaaad-ab6da-cai.icp0.io/` (or `dapp.hodlhut.app` when DNS propagates)
+
+**Deployed Canisters:**
+- **Frontend:** `vf7wt-caaaa-aaaad-ab6da-cai`
+- **Backend:** `vm45p-uiaaa-aaaad-ab6cq-cai`
+- **Candid Interface:** https://a4gq6-oaaaa-aaaab-qaa4q-cai.raw.icp0.io/?id=vm45p-uiaaa-aaaad-ab6cq-cai
+
+**✅ Working Features:**
+- Smart Solutions system with in-modal wallet selection
+- CompactDEX integration with live quotes across ICPSwap, KongSwap, ICDEX
+- Transaction Preview with "What's Happening" breakdowns
+- Mobile-first Tailwind v4 design
+- Complete mock data demonstrating sophisticated DeFi routing
+
+## Local Development
+
+### Setup (for developers)
+
+```bash
+# prerequisites
+# - Node.js 22 LTS (Node 18+ works), npm 10+, DFX ≥ 0.24.x
+
+git clone https://github.com/crypdrag/HodlHut.git
+cd HodlHut
+npm install
+
+# run local development server
+npm start
+# UI: http://localhost:8082
+```
+
+### Agent Testing
+
+```bash
+# run agent test aggregator
+node src/agents/test_all_agents.js
+```
+
+> See **/docs/hodlhut-developer-notes.md** for full *Testing (Canonical)* with commands and assertions.
+
+---
+
+## How It Works (at a glance)
+
+```
+User → Frontend (React) → MasterAgent
+                     ├─ BitcoinRPCAgent  ─▶ Bitcoin Canister (read) ─▶ ckBTC Minter/Ledger (read)
+                     ├─ EVMRPCAgent      ─▶ EVM RPC canister/providers (quorum)
+                     ├─ DEXRoutingAgent  ─▶ ICPSwap/KongSwap (direct vs ICP liquidity bridge; optional extra hubs)
+                     ├─ HutFactoryAgent  ─▶ Governance + MyHut canister lifecycle
+                     └─ TransactionMonitorAgent ─▶ Correlates deposit→mint→swap→settle
+```
+
+* **Agents (Node/TS):** fetch network state, build quotes, orchestrate flows.
+* **Canisters (Rust/Motoko):** (planned/partial) custody/DEX adapters/governance.
+* **ICP Role:** low‑latency coordination + ckBTC/ckUSDC ledger reads; sovereign user canisters (MyHut) for guarded ops.
+
+---
+
+## Key Features (current implementation)
+
+* **Smart Solutions System:** Automated gas fee resolution with in-modal wallet selection (Plug, MetaMask).
+* **Dynamic Fee Intelligence:** BTC/EVM fee and health snapshots.
+* **CompactDEX Integration:** Quote comparison across ICPSwap, KongSwap, and ICDEX with scoring.
+* **Dynamic Routing with ICP Liquidity Bridge:** cross‑DEX route selection, choosing between **direct** and **ICP liquidity bridge** paths.
+* **Sovereign Accounts (design):** per‑user **MyHut** canister + **HutFactory** governance window (30‑min gate).
+* **Observability:** JSONL operation logs, phase transitions, reorg handling.
+
+> Status: **🚀 LIVE ON MAINNET**. Frontend and backend canisters successfully deployed to Internet Computer with full Smart Solutions functionality.
+
+---
+
+## Quick Start for Judges
+
+* **🌐 Try it live:** `https://vf7wt-caaaa-aaaad-ab6da-cai.icp0.io/` (full Smart Solutions + CompactDEX on IC mainnet)
+* **🔍 Backend API:** `https://a4gq6-oaaaa-aaaad-ab6cq-cai.raw.icp0.io/?id=vm45p-uiaaa-aaaad-ab6cq-cai` (Candid interface)
+* **💻 Local demo:** `npm start` → `http://localhost:8082` (development environment)
+* **🤖 Agent tests:** `node src/agents/test_all_agents.js` (fee/quote/quorum decisions)
+* **📚 Deep dive:** **/docs/hodlhut-developer-notes.md** → *Testing (Canonical)* (F.1–F.6 scenarios)
+
+---
+
+## Testing (Canonical) — highlights
+
+* **F.1 Deposit→Mint→Swap→Settle:** multi‑canister & DEX flow (**route selection: direct vs ICP liquidity bridge**)
+* **F.2 Agent Coordination:** MasterAgent orchestrates multi‑agent fan‑out/fan‑in + health gates
+* **F.3 Chain‑Key Readiness:** threshold signer checks (ECDSA/Ed25519), quorum under load
+* **F.4 Route Optimization:** **direct vs ICP liquidity bridge** (slippage guards; optional extra hubs)
+* **F.5 Failure Injection:** provider 429/5xx, BTC reorg (depth 1–2), stale quotes, closed governance window
+* **F.6 Governance Window:** 30‑minute activation gate for sensitive ops
+
+> Full details (playbooks, assertions, artifacts) live in **/docs/hodlhut-developer-notes.md**.
+
+---
+
+## Tech Stack
+
+* **Frontend:** React + TypeScript, Webpack dev server, Tailwind v4 mobile-first design
+* **Agents:** Node.js (TypeScript/JavaScript)
+* **Backend:** Motoko canisters with .did interfaces for Smart Solutions and DEX routing
+* **ICP:** ckBTC/ckUSDC ledgers (read), DEX adapters (mock implementation)
+* **Styling:** Tailwind‑style utility approach (CSS modules in repo), Lucide icons
+* **Auth (planned):** Internet Identity (II)
+
+> See **/docs/tech-stack.md** and **/docs/infra-tech-stack.md** for deeper details and CI/CD.
+
+---
+
+## Repository Structure
+
+```text
+HodlHut/
+├─ src/
+│  ├─ agents/                      # Node/TS agents (Master, BTC/EVM RPC, DEX, HutFactory, TxMonitor)
+│  │  └─ test_all_agents.js        # prototype aggregator
+│  └─ scripts/
+│     └─ integration/              # F.* runners (skeletons)
+│        ├─ deposit-mint-swap.ts   # F.1
+│        └─ chainkey-readiness.ts  # F.3
+├─ docs/
+│  ├─ hodlhut-developer-notes.md   # **canonical** deep documentation (Testing, env, etc.)
+│  ├─ tech-stack.md                # product tech stack
+│  ├─ infra-tech-stack.md          # infra-only stack (ops)
+│  ├─ specifications.md            # FR/NFR/SLOs + invariants
+│  └─ specs/
+│     ├─ hutfactory.md, myhut.md, dex-routing.md
+│     ├─ rpc-agents.md, tx-monitor.md
+│     └─ api-stubs/*.did          # Candid stubs (optional; generate later)
+├─ dfx.json                         # IC project config (if/when canisters are added)
+├─ package.json / webpack.config.js # prototype build
+└─ README.md                        # this file
+```
+
+---
+
+## CI/CD (prototype)
+
+* **GitHub Actions** stubs ready: lint/test, build artifacts, staging (dry‑run).
+* Boundary‑NET read‑only agent tests can run nightly for trend lines.
+* Mainnet deploy stays **gated** until governance/keys are configured.
+
+See **/docs/infra-tech-stack.md** for workflow names and secrets.
+
+---
+
+## Roadmap (abridged)
+
+* **Phase 1 — Intelligence (done):** 6 agents, fee/quote logic, tests
+* **Phase 2 — Implementation (current):** Smart Solutions system, backend .did interfaces, CompactDEX integration, mainnet canister deployment
+* **Phase 3 — Productize:** Real DEX integration, II auth, metrics canister, CI promotions
+
+---
+
+## Developer Deep‑Dive (appendix)
+
+### 6‑Agent System
+
+| Agent                       | Purpose                                             | Selected Assertions                                       |
+| --------------------------- | --------------------------------------------------- | --------------------------------------------------------- |
+| **MasterAgent**             | Orchestration & health                              | Fan‑out/fan‑in across ≥3 agents; rollback on stale quotes |
+| **BitcoinRPCAgent**         | Fee/mempool/headers                                 | POW & height continuity; reorg tolerance                  |
+| **EVMRPCAgent**             | Quorum reads                                        | n‑of‑m agreement; reject divergent payloads               |
+| **DEXRoutingAgent**         | Route optimization (direct vs ICP liquidity bridge) | chosen path = lowest expected cost; slippage guard        |
+| **HutFactoryAgent**         | MyHut lifecycle & roles                             | Activation Window required for role changes               |
+| **TransactionMonitorAgent** | Correlate flows                                     | Pending→Confirmed→Completed; rollback on reorg            |
+
+### Invariants & Guards (samples)
+
+* **INV‑001:** Sum(ckBTC minted via app paths) == Sum(BTC deposits observed) ± fees.
+* **INV‑002:** Activation Window must be **Open** for privileged mutations.
+* **INV‑003:** Orchestration is idempotent; retries don't duplicate effects.
+
+### Example Calls
+
+```bash
+# DEX routing via MyHut (quote)
+dfx canister call my_hut get_kongswap_quote '(record {from_token="ICP"; to_token="ckBTC"; amount=1000000})'
+
+# Bitcoin fee estimation
+dfx canister call btc_rpc get_current_fee_percentiles '(variant{Mainnet}, null)'
+```
+
+> Many more examples in *Testing (Canonical)* and component specs under `/docs/specs/`.
+
+---
+
+## Contributing
+
+PRs welcome! See issues or propose an agent/canister you'd like to extend. Please skim **/docs/hodlhut-developer-notes.md** before large changes.
+
+## License
+
+MIT — see `LICENSE`.
+